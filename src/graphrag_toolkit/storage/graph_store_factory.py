--- conflicted
+++ resolved
@@ -26,23 +26,17 @@
         return (NEPTUNE_DATABASE, graph_info[len(NEPTUNE_DATABASE):])
     elif graph_info.startswith(NEPTUNE_ANALYTICS):
         return (NEPTUNE_ANALYTICS, graph_info[len(NEPTUNE_ANALYTICS):]) 
-<<<<<<< HEAD
     elif graph_info.startswith(FALKORDB):
         return (FALKORDB, graph_info[len(FALKORDB):])
     elif graph_info.endswith(NEPTUNE_DB_DNS):
         return (NEPTUNE_DATABASE, graph_info)
     elif graph_info.endswith(FALKORDB_DNS):
         return (FALKORDB, graph_info)
-    else:
-        return (NEPTUNE_ANALYTICS, graph_info)
-
-=======
     elif NEPTUNE_DB_DNS in graph_info:
         return (NEPTUNE_DATABASE, graph_info.replace('https://', ''))
     else:
         raise ValueError(f'Incorrectly formatted graph store connection info: {graph_info}')
     
->>>>>>> 080a9c7b
 def get_log_formatting(args):
     log_formatting = args.pop('log_formatting', RedactedGraphQueryLogFormatting())
     if not isinstance(log_formatting, GraphQueryLogFormatting):
@@ -65,15 +59,9 @@
         elif graph_type == NEPTUNE_ANALYTICS:
             logger.debug(f"Opening Neptune Analytics graph [graph_id: {init_info}]")
             return GraphStoreFactory.for_neptune_analytics(init_info, **kwargs)
-<<<<<<< HEAD
         elif graph_type == FALKORDB:
             logger.debug(f"Opening FalkorDB database [endpoint: {init_info}]")
             return GraphStoreFactory.for_falkordb(init_info, **kwargs)
-        else:
-            logger.debug('Opening dummy graph store')
-            return DummyGraphStore()
-
-=======
         elif graph_type == DUMMY_GRAPH:
             logger.debug(f'Opening dummy graph store')
             return DummyGraphStore()
@@ -81,7 +69,6 @@
             raise ValueError(f'Unrecognized graph store type: {graph_type}. Check that the graph store connection info is formatted correctly: {graph_info}.')
 
     
->>>>>>> 080a9c7b
     @staticmethod
     def for_neptune_database(graph_endpoint, port=8182, **kwargs):
         endpoint_url = f'https://{graph_endpoint}' if ':' in graph_endpoint else f'https://{graph_endpoint}:{port}'
